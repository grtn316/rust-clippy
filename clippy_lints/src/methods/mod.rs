mod bind_instead_of_map;
mod bytes_nth;
mod chars_cmp;
mod chars_cmp_with_unwrap;
mod chars_last_cmp;
mod chars_last_cmp_with_unwrap;
mod chars_next_cmp;
mod chars_next_cmp_with_unwrap;
mod clone_on_copy;
mod clone_on_ref_ptr;
mod cloned_instead_of_copied;
mod expect_fun_call;
mod expect_used;
mod extend_with_drain;
mod filetype_is_file;
mod filter_map;
mod filter_map_identity;
mod filter_map_next;
mod filter_next;
mod flat_map_identity;
mod flat_map_option;
mod from_iter_instead_of_collect;
mod get_unwrap;
mod implicit_clone;
mod inefficient_to_string;
mod inspect_for_each;
mod into_iter_on_ref;
mod iter_cloned_collect;
mod iter_count;
mod iter_next_slice;
mod iter_nth;
mod iter_nth_zero;
mod iter_skip_next;
mod iterator_step_by_zero;
mod manual_saturating_arithmetic;
mod manual_str_repeat;
mod map_collect_result_unit;
mod map_flatten;
mod map_identity;
mod map_unwrap_or;
mod ok_expect;
mod option_as_ref_deref;
mod option_map_or_none;
mod option_map_unwrap_or;
mod or_fun_call;
mod search_is_some;
mod single_char_add_str;
mod single_char_insert_string;
mod single_char_pattern;
mod single_char_push_string;
mod skip_while_next;
mod string_extend_chars;
mod suspicious_map;
mod suspicious_splitn;
mod uninit_assumed_init;
mod unnecessary_filter_map;
mod unnecessary_fold;
mod unnecessary_lazy_eval;
mod unwrap_or_else_default;
mod unwrap_used;
mod useless_asref;
mod utils;
mod wrong_self_convention;
mod zst_offset;

use bind_instead_of_map::BindInsteadOfMap;
use clippy_utils::diagnostics::{span_lint, span_lint_and_help};
use clippy_utils::ty::{contains_adt_constructor, contains_ty, implements_trait, is_copy, is_type_diagnostic_item};
use clippy_utils::{contains_return, get_trait_def_id, in_macro, iter_input_pats, meets_msrv, msrvs, paths, return_ty};
use if_chain::if_chain;
use rustc_hir as hir;
use rustc_hir::def::Res;
use rustc_hir::{Expr, ExprKind, PrimTy, QPath, TraitItem, TraitItemKind};
use rustc_lint::{LateContext, LateLintPass, LintContext};
use rustc_middle::lint::in_external_macro;
use rustc_middle::ty::{self, TraitRef, Ty, TyS};
use rustc_semver::RustcVersion;
use rustc_session::{declare_tool_lint, impl_lint_pass};
use rustc_span::symbol::SymbolStr;
use rustc_span::{sym, Span};
use rustc_typeck::hir_ty_to_ty;

declare_clippy_lint! {
    /// ### What it does
    /// Checks for usages of `cloned()` on an `Iterator` or `Option` where
    /// `copied()` could be used instead.
    ///
    /// ### Why is this bad?
    /// `copied()` is better because it guarantees that the type being cloned
    /// implements `Copy`.
    ///
    /// ### Example
    /// ```rust
    /// [1, 2, 3].iter().cloned();
    /// ```
    /// Use instead:
    /// ```rust
    /// [1, 2, 3].iter().copied();
    /// ```
    pub CLONED_INSTEAD_OF_COPIED,
    pedantic,
    "used `cloned` where `copied` could be used instead"
}

declare_clippy_lint! {
    /// ### What it does
    /// Checks for usages of `Iterator::flat_map()` where `filter_map()` could be
    /// used instead.
    ///
    /// ### Why is this bad?
    /// When applicable, `filter_map()` is more clear since it shows that
    /// `Option` is used to produce 0 or 1 items.
    ///
    /// ### Example
    /// ```rust
    /// let nums: Vec<i32> = ["1", "2", "whee!"].iter().flat_map(|x| x.parse().ok()).collect();
    /// ```
    /// Use instead:
    /// ```rust
    /// let nums: Vec<i32> = ["1", "2", "whee!"].iter().filter_map(|x| x.parse().ok()).collect();
    /// ```
    pub FLAT_MAP_OPTION,
    pedantic,
    "used `flat_map` where `filter_map` could be used instead"
}

declare_clippy_lint! {
    /// ### What it does
    /// Checks for `.unwrap()` calls on `Option`s and on `Result`s.
    ///
    /// ### Why is this bad?
    /// It is better to handle the `None` or `Err` case,
    /// or at least call `.expect(_)` with a more helpful message. Still, for a lot of
    /// quick-and-dirty code, `unwrap` is a good choice, which is why this lint is
    /// `Allow` by default.
    ///
    /// `result.unwrap()` will let the thread panic on `Err` values.
    /// Normally, you want to implement more sophisticated error handling,
    /// and propagate errors upwards with `?` operator.
    ///
    /// Even if you want to panic on errors, not all `Error`s implement good
    /// messages on display. Therefore, it may be beneficial to look at the places
    /// where they may get displayed. Activate this lint to do just that.
    ///
    /// ### Examples
    /// ```rust
    /// # let opt = Some(1);
    ///
    /// // Bad
    /// opt.unwrap();
    ///
    /// // Good
    /// opt.expect("more helpful message");
    /// ```
    ///
    /// // or
    ///
    /// ```rust
    /// # let res: Result<usize, ()> = Ok(1);
    ///
    /// // Bad
    /// res.unwrap();
    ///
    /// // Good
    /// res.expect("more helpful message");
    /// ```
    pub UNWRAP_USED,
    restriction,
    "using `.unwrap()` on `Result` or `Option`, which should at least get a better message using `expect()`"
}

declare_clippy_lint! {
    /// ### What it does
    /// Checks for `.expect()` calls on `Option`s and `Result`s.
    ///
    /// ### Why is this bad?
    /// Usually it is better to handle the `None` or `Err` case.
    /// Still, for a lot of quick-and-dirty code, `expect` is a good choice, which is why
    /// this lint is `Allow` by default.
    ///
    /// `result.expect()` will let the thread panic on `Err`
    /// values. Normally, you want to implement more sophisticated error handling,
    /// and propagate errors upwards with `?` operator.
    ///
    /// ### Examples
    /// ```rust,ignore
    /// # let opt = Some(1);
    ///
    /// // Bad
    /// opt.expect("one");
    ///
    /// // Good
    /// let opt = Some(1);
    /// opt?;
    /// ```
    ///
    /// // or
    ///
    /// ```rust
    /// # let res: Result<usize, ()> = Ok(1);
    ///
    /// // Bad
    /// res.expect("one");
    ///
    /// // Good
    /// res?;
    /// # Ok::<(), ()>(())
    /// ```
    pub EXPECT_USED,
    restriction,
    "using `.expect()` on `Result` or `Option`, which might be better handled"
}

declare_clippy_lint! {
    /// ### What it does
    /// Checks for methods that should live in a trait
    /// implementation of a `std` trait (see [llogiq's blog
    /// post](http://llogiq.github.io/2015/07/30/traits.html) for further
    /// information) instead of an inherent implementation.
    ///
    /// ### Why is this bad?
    /// Implementing the traits improve ergonomics for users of
    /// the code, often with very little cost. Also people seeing a `mul(...)`
    /// method
    /// may expect `*` to work equally, so you should have good reason to disappoint
    /// them.
    ///
    /// ### Example
    /// ```rust
    /// struct X;
    /// impl X {
    ///     fn add(&self, other: &X) -> X {
    ///         // ..
    /// # X
    ///     }
    /// }
    /// ```
    pub SHOULD_IMPLEMENT_TRAIT,
    style,
    "defining a method that should be implementing a std trait"
}

declare_clippy_lint! {
    /// ### What it does
    /// Checks for methods with certain name prefixes and which
    /// doesn't match how self is taken. The actual rules are:
    ///
    /// |Prefix |Postfix     |`self` taken           | `self` type  |
    /// |-------|------------|-----------------------|--------------|
    /// |`as_`  | none       |`&self` or `&mut self` | any          |
    /// |`from_`| none       | none                  | any          |
    /// |`into_`| none       |`self`                 | any          |
    /// |`is_`  | none       |`&self` or none        | any          |
    /// |`to_`  | `_mut`     |`&mut self`            | any          |
    /// |`to_`  | not `_mut` |`self`                 | `Copy`       |
    /// |`to_`  | not `_mut` |`&self`                | not `Copy`   |
    ///
    /// Note: Clippy doesn't trigger methods with `to_` prefix in:
    /// - Traits definition.
    /// Clippy can not tell if a type that implements a trait is `Copy` or not.
    /// - Traits implementation, when `&self` is taken.
    /// The method signature is controlled by the trait and often `&self` is required for all types that implement the trait
    /// (see e.g. the `std::string::ToString` trait).
    ///
    /// Please find more info here:
    /// https://rust-lang.github.io/api-guidelines/naming.html#ad-hoc-conversions-follow-as_-to_-into_-conventions-c-conv
    ///
    /// ### Why is this bad?
    /// Consistency breeds readability. If you follow the
    /// conventions, your users won't be surprised that they, e.g., need to supply a
    /// mutable reference to a `as_..` function.
    ///
    /// ### Example
    /// ```rust
    /// # struct X;
    /// impl X {
    ///     fn as_str(self) -> &'static str {
    ///         // ..
    /// # ""
    ///     }
    /// }
    /// ```
    pub WRONG_SELF_CONVENTION,
    style,
    "defining a method named with an established prefix (like \"into_\") that takes `self` with the wrong convention"
}

declare_clippy_lint! {
    /// ### What it does
    /// Checks for usage of `ok().expect(..)`.
    ///
    /// ### Why is this bad?
    /// Because you usually call `expect()` on the `Result`
    /// directly to get a better error message.
    ///
    /// ### Known problems
    /// The error type needs to implement `Debug`
    ///
    /// ### Example
    /// ```rust
    /// # let x = Ok::<_, ()>(());
    ///
    /// // Bad
    /// x.ok().expect("why did I do this again?");
    ///
    /// // Good
    /// x.expect("why did I do this again?");
    /// ```
    pub OK_EXPECT,
    style,
    "using `ok().expect()`, which gives worse error messages than calling `expect` directly on the Result"
}

declare_clippy_lint! {
    /// ### What it does
<<<<<<< HEAD
=======
    /// Checks for usages of `_.unwrap_or_else(Default::default)` on `Option` and
    /// `Result` values.
    ///
    /// ### Why is this bad?
    /// Readability, these can be written as `_.unwrap_or_default`, which is
    /// simpler and more concise.
    ///
    /// ### Examples
    /// ```rust
    /// # let x = Some(1);
    ///
    /// // Bad
    /// x.unwrap_or_else(Default::default);
    /// x.unwrap_or_else(u32::default);
    ///
    /// // Good
    /// x.unwrap_or_default();
    /// ```
    pub UNWRAP_OR_ELSE_DEFAULT,
    style,
    "using `.unwrap_or_else(Default::default)`, which is more succinctly expressed as `.unwrap_or_default()`"
}

declare_clippy_lint! {
    /// ### What it does
>>>>>>> 62f4187e
    /// Checks for usage of `option.map(_).unwrap_or(_)` or `option.map(_).unwrap_or_else(_)` or
    /// `result.map(_).unwrap_or_else(_)`.
    ///
    /// ### Why is this bad?
    /// Readability, these can be written more concisely (resp.) as
    /// `option.map_or(_, _)`, `option.map_or_else(_, _)` and `result.map_or_else(_, _)`.
    ///
    /// ### Known problems
    /// The order of the arguments is not in execution order
    ///
    /// ### Examples
    /// ```rust
    /// # let x = Some(1);
    ///
    /// // Bad
    /// x.map(|a| a + 1).unwrap_or(0);
    ///
    /// // Good
    /// x.map_or(0, |a| a + 1);
    /// ```
    ///
    /// // or
    ///
    /// ```rust
    /// # let x: Result<usize, ()> = Ok(1);
    /// # fn some_function(foo: ()) -> usize { 1 }
    ///
    /// // Bad
    /// x.map(|a| a + 1).unwrap_or_else(some_function);
    ///
    /// // Good
    /// x.map_or_else(some_function, |a| a + 1);
    /// ```
    pub MAP_UNWRAP_OR,
    pedantic,
    "using `.map(f).unwrap_or(a)` or `.map(f).unwrap_or_else(func)`, which are more succinctly expressed as `map_or(a, f)` or `map_or_else(a, f)`"
}

declare_clippy_lint! {
    /// ### What it does
    /// Checks for usage of `_.map_or(None, _)`.
    ///
    /// ### Why is this bad?
    /// Readability, this can be written more concisely as
    /// `_.and_then(_)`.
    ///
    /// ### Known problems
    /// The order of the arguments is not in execution order.
    ///
    /// ### Example
    /// ```rust
    /// # let opt = Some(1);
    ///
    /// // Bad
    /// opt.map_or(None, |a| Some(a + 1));
    ///
    /// // Good
    /// opt.and_then(|a| Some(a + 1));
    /// ```
    pub OPTION_MAP_OR_NONE,
    style,
    "using `Option.map_or(None, f)`, which is more succinctly expressed as `and_then(f)`"
}

declare_clippy_lint! {
    /// ### What it does
    /// Checks for usage of `_.map_or(None, Some)`.
    ///
    /// ### Why is this bad?
    /// Readability, this can be written more concisely as
    /// `_.ok()`.
    ///
    /// ### Example
    /// Bad:
    /// ```rust
    /// # let r: Result<u32, &str> = Ok(1);
    /// assert_eq!(Some(1), r.map_or(None, Some));
    /// ```
    ///
    /// Good:
    /// ```rust
    /// # let r: Result<u32, &str> = Ok(1);
    /// assert_eq!(Some(1), r.ok());
    /// ```
    pub RESULT_MAP_OR_INTO_OPTION,
    style,
    "using `Result.map_or(None, Some)`, which is more succinctly expressed as `ok()`"
}

declare_clippy_lint! {
    /// ### What it does
    /// Checks for usage of `_.and_then(|x| Some(y))`, `_.and_then(|x| Ok(y))` or
    /// `_.or_else(|x| Err(y))`.
    ///
    /// ### Why is this bad?
    /// Readability, this can be written more concisely as
    /// `_.map(|x| y)` or `_.map_err(|x| y)`.
    ///
    /// ### Example
    /// ```rust
    /// # fn opt() -> Option<&'static str> { Some("42") }
    /// # fn res() -> Result<&'static str, &'static str> { Ok("42") }
    /// let _ = opt().and_then(|s| Some(s.len()));
    /// let _ = res().and_then(|s| if s.len() == 42 { Ok(10) } else { Ok(20) });
    /// let _ = res().or_else(|s| if s.len() == 42 { Err(10) } else { Err(20) });
    /// ```
    ///
    /// The correct use would be:
    ///
    /// ```rust
    /// # fn opt() -> Option<&'static str> { Some("42") }
    /// # fn res() -> Result<&'static str, &'static str> { Ok("42") }
    /// let _ = opt().map(|s| s.len());
    /// let _ = res().map(|s| if s.len() == 42 { 10 } else { 20 });
    /// let _ = res().map_err(|s| if s.len() == 42 { 10 } else { 20 });
    /// ```
    pub BIND_INSTEAD_OF_MAP,
    complexity,
    "using `Option.and_then(|x| Some(y))`, which is more succinctly expressed as `map(|x| y)`"
}

declare_clippy_lint! {
    /// ### What it does
    /// Checks for usage of `_.filter(_).next()`.
    ///
    /// ### Why is this bad?
    /// Readability, this can be written more concisely as
    /// `_.find(_)`.
    ///
    /// ### Example
    /// ```rust
    /// # let vec = vec![1];
    /// vec.iter().filter(|x| **x == 0).next();
    /// ```
    /// Could be written as
    /// ```rust
    /// # let vec = vec![1];
    /// vec.iter().find(|x| **x == 0);
    /// ```
    pub FILTER_NEXT,
    complexity,
    "using `filter(p).next()`, which is more succinctly expressed as `.find(p)`"
}

declare_clippy_lint! {
    /// ### What it does
    /// Checks for usage of `_.skip_while(condition).next()`.
    ///
    /// ### Why is this bad?
    /// Readability, this can be written more concisely as
    /// `_.find(!condition)`.
    ///
    /// ### Example
    /// ```rust
    /// # let vec = vec![1];
    /// vec.iter().skip_while(|x| **x == 0).next();
    /// ```
    /// Could be written as
    /// ```rust
    /// # let vec = vec![1];
    /// vec.iter().find(|x| **x != 0);
    /// ```
    pub SKIP_WHILE_NEXT,
    complexity,
    "using `skip_while(p).next()`, which is more succinctly expressed as `.find(!p)`"
}

declare_clippy_lint! {
    /// ### What it does
    /// Checks for usage of `_.map(_).flatten(_)` on `Iterator` and `Option`
    ///
    /// ### Why is this bad?
    /// Readability, this can be written more concisely as
    /// `_.flat_map(_)`
    ///
    /// ### Example
    /// ```rust
    /// let vec = vec![vec![1]];
    ///
    /// // Bad
    /// vec.iter().map(|x| x.iter()).flatten();
    ///
    /// // Good
    /// vec.iter().flat_map(|x| x.iter());
    /// ```
    pub MAP_FLATTEN,
    pedantic,
    "using combinations of `flatten` and `map` which can usually be written as a single method call"
}

declare_clippy_lint! {
    /// ### What it does
    /// Checks for usage of `_.filter(_).map(_)` that can be written more simply
    /// as `filter_map(_)`.
    ///
    /// ### Why is this bad?
    /// Redundant code in the `filter` and `map` operations is poor style and
    /// less performant.
    ///
     /// ### Example
    /// Bad:
    /// ```rust
    /// (0_i32..10)
    ///     .filter(|n| n.checked_add(1).is_some())
    ///     .map(|n| n.checked_add(1).unwrap());
    /// ```
    ///
    /// Good:
    /// ```rust
    /// (0_i32..10).filter_map(|n| n.checked_add(1));
    /// ```
    pub MANUAL_FILTER_MAP,
    complexity,
    "using `_.filter(_).map(_)` in a way that can be written more simply as `filter_map(_)`"
}

declare_clippy_lint! {
    /// ### What it does
    /// Checks for usage of `_.find(_).map(_)` that can be written more simply
    /// as `find_map(_)`.
    ///
    /// ### Why is this bad?
    /// Redundant code in the `find` and `map` operations is poor style and
    /// less performant.
    ///
     /// ### Example
    /// Bad:
    /// ```rust
    /// (0_i32..10)
    ///     .find(|n| n.checked_add(1).is_some())
    ///     .map(|n| n.checked_add(1).unwrap());
    /// ```
    ///
    /// Good:
    /// ```rust
    /// (0_i32..10).find_map(|n| n.checked_add(1));
    /// ```
    pub MANUAL_FIND_MAP,
    complexity,
    "using `_.find(_).map(_)` in a way that can be written more simply as `find_map(_)`"
}

declare_clippy_lint! {
    /// ### What it does
    /// Checks for usage of `_.filter_map(_).next()`.
    ///
    /// ### Why is this bad?
    /// Readability, this can be written more concisely as
    /// `_.find_map(_)`.
    ///
    /// ### Example
    /// ```rust
    ///  (0..3).filter_map(|x| if x == 2 { Some(x) } else { None }).next();
    /// ```
    /// Can be written as
    ///
    /// ```rust
    ///  (0..3).find_map(|x| if x == 2 { Some(x) } else { None });
    /// ```
    pub FILTER_MAP_NEXT,
    pedantic,
    "using combination of `filter_map` and `next` which can usually be written as a single method call"
}

declare_clippy_lint! {
    /// ### What it does
    /// Checks for usage of `flat_map(|x| x)`.
    ///
    /// ### Why is this bad?
    /// Readability, this can be written more concisely by using `flatten`.
    ///
    /// ### Example
    /// ```rust
    /// # let iter = vec![vec![0]].into_iter();
    /// iter.flat_map(|x| x);
    /// ```
    /// Can be written as
    /// ```rust
    /// # let iter = vec![vec![0]].into_iter();
    /// iter.flatten();
    /// ```
    pub FLAT_MAP_IDENTITY,
    complexity,
    "call to `flat_map` where `flatten` is sufficient"
}

declare_clippy_lint! {
    /// ### What it does
    /// Checks for an iterator or string search (such as `find()`,
    /// `position()`, or `rposition()`) followed by a call to `is_some()` or `is_none()`.
    ///
    /// ### Why is this bad?
    /// Readability, this can be written more concisely as:
    /// * `_.any(_)`, or `_.contains(_)` for `is_some()`,
    /// * `!_.any(_)`, or `!_.contains(_)` for `is_none()`.
    ///
    /// ### Example
    /// ```rust
    /// let vec = vec![1];
    /// vec.iter().find(|x| **x == 0).is_some();
    ///
    /// let _ = "hello world".find("world").is_none();
    /// ```
    /// Could be written as
    /// ```rust
    /// let vec = vec![1];
    /// vec.iter().any(|x| *x == 0);
    ///
    /// let _ = !"hello world".contains("world");
    /// ```
    pub SEARCH_IS_SOME,
    complexity,
    "using an iterator or string search followed by `is_some()` or `is_none()`, which is more succinctly expressed as a call to `any()` or `contains()` (with negation in case of `is_none()`)"
}

declare_clippy_lint! {
    /// ### What it does
    /// Checks for usage of `.chars().next()` on a `str` to check
    /// if it starts with a given char.
    ///
    /// ### Why is this bad?
    /// Readability, this can be written more concisely as
    /// `_.starts_with(_)`.
    ///
    /// ### Example
    /// ```rust
    /// let name = "foo";
    /// if name.chars().next() == Some('_') {};
    /// ```
    /// Could be written as
    /// ```rust
    /// let name = "foo";
    /// if name.starts_with('_') {};
    /// ```
    pub CHARS_NEXT_CMP,
    style,
    "using `.chars().next()` to check if a string starts with a char"
}

declare_clippy_lint! {
    /// ### What it does
    /// Checks for calls to `.or(foo(..))`, `.unwrap_or(foo(..))`,
    /// etc., and suggests to use `or_else`, `unwrap_or_else`, etc., or
    /// `unwrap_or_default` instead.
    ///
    /// ### Why is this bad?
    /// The function will always be called and potentially
    /// allocate an object acting as the default.
    ///
    /// ### Known problems
    /// If the function has side-effects, not calling it will
    /// change the semantic of the program, but you shouldn't rely on that anyway.
    ///
    /// ### Example
    /// ```rust
    /// # let foo = Some(String::new());
    /// foo.unwrap_or(String::new());
    /// ```
    /// this can instead be written:
    /// ```rust
    /// # let foo = Some(String::new());
    /// foo.unwrap_or_else(String::new);
    /// ```
    /// or
    /// ```rust
    /// # let foo = Some(String::new());
    /// foo.unwrap_or_default();
    /// ```
    pub OR_FUN_CALL,
    perf,
    "using any `*or` method with a function call, which suggests `*or_else`"
}

declare_clippy_lint! {
    /// ### What it does
    /// Checks for calls to `.expect(&format!(...))`, `.expect(foo(..))`,
    /// etc., and suggests to use `unwrap_or_else` instead
    ///
    /// ### Why is this bad?
    /// The function will always be called.
    ///
    /// ### Known problems
    /// If the function has side-effects, not calling it will
    /// change the semantics of the program, but you shouldn't rely on that anyway.
    ///
    /// ### Example
    /// ```rust
    /// # let foo = Some(String::new());
    /// # let err_code = "418";
    /// # let err_msg = "I'm a teapot";
    /// foo.expect(&format!("Err {}: {}", err_code, err_msg));
    /// ```
    /// or
    /// ```rust
    /// # let foo = Some(String::new());
    /// # let err_code = "418";
    /// # let err_msg = "I'm a teapot";
    /// foo.expect(format!("Err {}: {}", err_code, err_msg).as_str());
    /// ```
    /// this can instead be written:
    /// ```rust
    /// # let foo = Some(String::new());
    /// # let err_code = "418";
    /// # let err_msg = "I'm a teapot";
    /// foo.unwrap_or_else(|| panic!("Err {}: {}", err_code, err_msg));
    /// ```
    pub EXPECT_FUN_CALL,
    perf,
    "using any `expect` method with a function call"
}

declare_clippy_lint! {
    /// ### What it does
    /// Checks for usage of `.clone()` on a `Copy` type.
    ///
    /// ### Why is this bad?
    /// The only reason `Copy` types implement `Clone` is for
    /// generics, not for using the `clone` method on a concrete type.
    ///
    /// ### Example
    /// ```rust
    /// 42u64.clone();
    /// ```
    pub CLONE_ON_COPY,
    complexity,
    "using `clone` on a `Copy` type"
}

declare_clippy_lint! {
    /// ### What it does
    /// Checks for usage of `.clone()` on a ref-counted pointer,
    /// (`Rc`, `Arc`, `rc::Weak`, or `sync::Weak`), and suggests calling Clone via unified
    /// function syntax instead (e.g., `Rc::clone(foo)`).
    ///
    /// ### Why is this bad?
    /// Calling '.clone()' on an Rc, Arc, or Weak
    /// can obscure the fact that only the pointer is being cloned, not the underlying
    /// data.
    ///
    /// ### Example
    /// ```rust
    /// # use std::rc::Rc;
    /// let x = Rc::new(1);
    ///
    /// // Bad
    /// x.clone();
    ///
    /// // Good
    /// Rc::clone(&x);
    /// ```
    pub CLONE_ON_REF_PTR,
    restriction,
    "using 'clone' on a ref-counted pointer"
}

declare_clippy_lint! {
    /// ### What it does
    /// Checks for usage of `.clone()` on an `&&T`.
    ///
    /// ### Why is this bad?
    /// Cloning an `&&T` copies the inner `&T`, instead of
    /// cloning the underlying `T`.
    ///
    /// ### Example
    /// ```rust
    /// fn main() {
    ///     let x = vec![1];
    ///     let y = &&x;
    ///     let z = y.clone();
    ///     println!("{:p} {:p}", *y, z); // prints out the same pointer
    /// }
    /// ```
    pub CLONE_DOUBLE_REF,
    correctness,
    "using `clone` on `&&T`"
}

declare_clippy_lint! {
    /// ### What it does
    /// Checks for usage of `.to_string()` on an `&&T` where
    /// `T` implements `ToString` directly (like `&&str` or `&&String`).
    ///
    /// ### Why is this bad?
    /// This bypasses the specialized implementation of
    /// `ToString` and instead goes through the more expensive string formatting
    /// facilities.
    ///
    /// ### Example
    /// ```rust
    /// // Generic implementation for `T: Display` is used (slow)
    /// ["foo", "bar"].iter().map(|s| s.to_string());
    ///
    /// // OK, the specialized impl is used
    /// ["foo", "bar"].iter().map(|&s| s.to_string());
    /// ```
    pub INEFFICIENT_TO_STRING,
    pedantic,
    "using `to_string` on `&&T` where `T: ToString`"
}

declare_clippy_lint! {
    /// ### What it does
    /// Checks for `new` not returning a type that contains `Self`.
    ///
    /// ### Why is this bad?
    /// As a convention, `new` methods are used to make a new
    /// instance of a type.
    ///
    /// ### Example
    /// In an impl block:
    /// ```rust
    /// # struct Foo;
    /// # struct NotAFoo;
    /// impl Foo {
    ///     fn new() -> NotAFoo {
    /// # NotAFoo
    ///     }
    /// }
    /// ```
    ///
    /// ```rust
    /// # struct Foo;
    /// struct Bar(Foo);
    /// impl Foo {
    ///     // Bad. The type name must contain `Self`
    ///     fn new() -> Bar {
    /// # Bar(Foo)
    ///     }
    /// }
    /// ```
    ///
    /// ```rust
    /// # struct Foo;
    /// # struct FooError;
    /// impl Foo {
    ///     // Good. Return type contains `Self`
    ///     fn new() -> Result<Foo, FooError> {
    /// # Ok(Foo)
    ///     }
    /// }
    /// ```
    ///
    /// Or in a trait definition:
    /// ```rust
    /// pub trait Trait {
    ///     // Bad. The type name must contain `Self`
    ///     fn new();
    /// }
    /// ```
    ///
    /// ```rust
    /// pub trait Trait {
    ///     // Good. Return type contains `Self`
    ///     fn new() -> Self;
    /// }
    /// ```
    pub NEW_RET_NO_SELF,
    style,
    "not returning type containing `Self` in a `new` method"
}

declare_clippy_lint! {
    /// ### What it does
    /// Checks for string methods that receive a single-character
    /// `str` as an argument, e.g., `_.split("x")`.
    ///
    /// ### Why is this bad?
    /// Performing these methods using a `char` is faster than
    /// using a `str`.
    ///
    /// ### Known problems
    /// Does not catch multi-byte unicode characters.
    ///
    /// ### Example
    /// ```rust,ignore
    /// // Bad
    /// _.split("x");
    ///
    /// // Good
    /// _.split('x');
    pub SINGLE_CHAR_PATTERN,
    perf,
    "using a single-character str where a char could be used, e.g., `_.split(\"x\")`"
}

declare_clippy_lint! {
    /// ### What it does
    /// Checks for calling `.step_by(0)` on iterators which panics.
    ///
    /// ### Why is this bad?
    /// This very much looks like an oversight. Use `panic!()` instead if you
    /// actually intend to panic.
    ///
    /// ### Example
    /// ```rust,should_panic
    /// for x in (0..100).step_by(0) {
    ///     //..
    /// }
    /// ```
    pub ITERATOR_STEP_BY_ZERO,
    correctness,
    "using `Iterator::step_by(0)`, which will panic at runtime"
}

declare_clippy_lint! {
    /// ### What it does
    /// Checks for indirect collection of populated `Option`
    ///
    /// ### Why is this bad?
    /// `Option` is like a collection of 0-1 things, so `flatten`
    /// automatically does this without suspicious-looking `unwrap` calls.
    ///
    /// ### Example
    /// ```rust
    /// let _ = std::iter::empty::<Option<i32>>().filter(Option::is_some).map(Option::unwrap);
    /// ```
    /// Use instead:
    /// ```rust
    /// let _ = std::iter::empty::<Option<i32>>().flatten();
    /// ```
    pub OPTION_FILTER_MAP,
    complexity,
    "filtering `Option` for `Some` then force-unwrapping, which can be one type-safe operation"
}

declare_clippy_lint! {
    /// ### What it does
    /// Checks for the use of `iter.nth(0)`.
    ///
    /// ### Why is this bad?
    /// `iter.next()` is equivalent to
    /// `iter.nth(0)`, as they both consume the next element,
    ///  but is more readable.
    ///
    /// ### Example
    /// ```rust
    /// # use std::collections::HashSet;
    /// // Bad
    /// # let mut s = HashSet::new();
    /// # s.insert(1);
    /// let x = s.iter().nth(0);
    ///
    /// // Good
    /// # let mut s = HashSet::new();
    /// # s.insert(1);
    /// let x = s.iter().next();
    /// ```
    pub ITER_NTH_ZERO,
    style,
    "replace `iter.nth(0)` with `iter.next()`"
}

declare_clippy_lint! {
    /// ### What it does
    /// Checks for use of `.iter().nth()` (and the related
    /// `.iter_mut().nth()`) on standard library types with O(1) element access.
    ///
    /// ### Why is this bad?
    /// `.get()` and `.get_mut()` are more efficient and more
    /// readable.
    ///
    /// ### Example
    /// ```rust
    /// let some_vec = vec![0, 1, 2, 3];
    /// let bad_vec = some_vec.iter().nth(3);
    /// let bad_slice = &some_vec[..].iter().nth(3);
    /// ```
    /// The correct use would be:
    /// ```rust
    /// let some_vec = vec![0, 1, 2, 3];
    /// let bad_vec = some_vec.get(3);
    /// let bad_slice = &some_vec[..].get(3);
    /// ```
    pub ITER_NTH,
    perf,
    "using `.iter().nth()` on a standard library type with O(1) element access"
}

declare_clippy_lint! {
    /// ### What it does
    /// Checks for use of `.skip(x).next()` on iterators.
    ///
    /// ### Why is this bad?
    /// `.nth(x)` is cleaner
    ///
    /// ### Example
    /// ```rust
    /// let some_vec = vec![0, 1, 2, 3];
    /// let bad_vec = some_vec.iter().skip(3).next();
    /// let bad_slice = &some_vec[..].iter().skip(3).next();
    /// ```
    /// The correct use would be:
    /// ```rust
    /// let some_vec = vec![0, 1, 2, 3];
    /// let bad_vec = some_vec.iter().nth(3);
    /// let bad_slice = &some_vec[..].iter().nth(3);
    /// ```
    pub ITER_SKIP_NEXT,
    style,
    "using `.skip(x).next()` on an iterator"
}

declare_clippy_lint! {
    /// ### What it does
    /// Checks for use of `.get().unwrap()` (or
    /// `.get_mut().unwrap`) on a standard library type which implements `Index`
    ///
    /// ### Why is this bad?
    /// Using the Index trait (`[]`) is more clear and more
    /// concise.
    ///
    /// ### Known problems
    /// Not a replacement for error handling: Using either
    /// `.unwrap()` or the Index trait (`[]`) carries the risk of causing a `panic`
    /// if the value being accessed is `None`. If the use of `.get().unwrap()` is a
    /// temporary placeholder for dealing with the `Option` type, then this does
    /// not mitigate the need for error handling. If there is a chance that `.get()`
    /// will be `None` in your program, then it is advisable that the `None` case
    /// is handled in a future refactor instead of using `.unwrap()` or the Index
    /// trait.
    ///
    /// ### Example
    /// ```rust
    /// let mut some_vec = vec![0, 1, 2, 3];
    /// let last = some_vec.get(3).unwrap();
    /// *some_vec.get_mut(0).unwrap() = 1;
    /// ```
    /// The correct use would be:
    /// ```rust
    /// let mut some_vec = vec![0, 1, 2, 3];
    /// let last = some_vec[3];
    /// some_vec[0] = 1;
    /// ```
    pub GET_UNWRAP,
    restriction,
    "using `.get().unwrap()` or `.get_mut().unwrap()` when using `[]` would work instead"
}

declare_clippy_lint! {
    /// ### What it does
    /// Checks for occurrences where one vector gets extended instead of append
    ///
    /// ### Why is this bad?
    /// Using `append` instead of `extend` is more concise and faster
    ///
    /// ### Example
    /// ```rust
    /// let mut a = vec![1, 2, 3];
    /// let mut b = vec![4, 5, 6];
    ///
    /// // Bad
    /// a.extend(b.drain(..));
    ///
    /// // Good
    /// a.append(&mut b);
    /// ```
    pub EXTEND_WITH_DRAIN,
    perf,
    "using vec.append(&mut vec) to move the full range of a vecor to another"
}

declare_clippy_lint! {
    /// ### What it does
    /// Checks for the use of `.extend(s.chars())` where s is a
    /// `&str` or `String`.
    ///
    /// ### Why is this bad?
    /// `.push_str(s)` is clearer
    ///
    /// ### Example
    /// ```rust
    /// let abc = "abc";
    /// let def = String::from("def");
    /// let mut s = String::new();
    /// s.extend(abc.chars());
    /// s.extend(def.chars());
    /// ```
    /// The correct use would be:
    /// ```rust
    /// let abc = "abc";
    /// let def = String::from("def");
    /// let mut s = String::new();
    /// s.push_str(abc);
    /// s.push_str(&def);
    /// ```
    pub STRING_EXTEND_CHARS,
    style,
    "using `x.extend(s.chars())` where s is a `&str` or `String`"
}

declare_clippy_lint! {
    /// ### What it does
    /// Checks for the use of `.cloned().collect()` on slice to
    /// create a `Vec`.
    ///
    /// ### Why is this bad?
    /// `.to_vec()` is clearer
    ///
    /// ### Example
    /// ```rust
    /// let s = [1, 2, 3, 4, 5];
    /// let s2: Vec<isize> = s[..].iter().cloned().collect();
    /// ```
    /// The better use would be:
    /// ```rust
    /// let s = [1, 2, 3, 4, 5];
    /// let s2: Vec<isize> = s.to_vec();
    /// ```
    pub ITER_CLONED_COLLECT,
    style,
    "using `.cloned().collect()` on slice to create a `Vec`"
}

declare_clippy_lint! {
    /// ### What it does
    /// Checks for usage of `_.chars().last()` or
    /// `_.chars().next_back()` on a `str` to check if it ends with a given char.
    ///
    /// ### Why is this bad?
    /// Readability, this can be written more concisely as
    /// `_.ends_with(_)`.
    ///
    /// ### Example
    /// ```rust
    /// # let name = "_";
    ///
    /// // Bad
    /// name.chars().last() == Some('_') || name.chars().next_back() == Some('-');
    ///
    /// // Good
    /// name.ends_with('_') || name.ends_with('-');
    /// ```
    pub CHARS_LAST_CMP,
    style,
    "using `.chars().last()` or `.chars().next_back()` to check if a string ends with a char"
}

declare_clippy_lint! {
    /// ### What it does
    /// Checks for usage of `.as_ref()` or `.as_mut()` where the
    /// types before and after the call are the same.
    ///
    /// ### Why is this bad?
    /// The call is unnecessary.
    ///
    /// ### Example
    /// ```rust
    /// # fn do_stuff(x: &[i32]) {}
    /// let x: &[i32] = &[1, 2, 3, 4, 5];
    /// do_stuff(x.as_ref());
    /// ```
    /// The correct use would be:
    /// ```rust
    /// # fn do_stuff(x: &[i32]) {}
    /// let x: &[i32] = &[1, 2, 3, 4, 5];
    /// do_stuff(x);
    /// ```
    pub USELESS_ASREF,
    complexity,
    "using `as_ref` where the types before and after the call are the same"
}

declare_clippy_lint! {
    /// ### What it does
    /// Checks for using `fold` when a more succinct alternative exists.
    /// Specifically, this checks for `fold`s which could be replaced by `any`, `all`,
    /// `sum` or `product`.
    ///
    /// ### Why is this bad?
    /// Readability.
    ///
    /// ### Example
    /// ```rust
    /// let _ = (0..3).fold(false, |acc, x| acc || x > 2);
    /// ```
    /// This could be written as:
    /// ```rust
    /// let _ = (0..3).any(|x| x > 2);
    /// ```
    pub UNNECESSARY_FOLD,
    style,
    "using `fold` when a more succinct alternative exists"
}

declare_clippy_lint! {
    /// ### What it does
    /// Checks for `filter_map` calls which could be replaced by `filter` or `map`.
    /// More specifically it checks if the closure provided is only performing one of the
    /// filter or map operations and suggests the appropriate option.
    ///
    /// ### Why is this bad?
    /// Complexity. The intent is also clearer if only a single
    /// operation is being performed.
    ///
    /// ### Example
    /// ```rust
    /// let _ = (0..3).filter_map(|x| if x > 2 { Some(x) } else { None });
    ///
    /// // As there is no transformation of the argument this could be written as:
    /// let _ = (0..3).filter(|&x| x > 2);
    /// ```
    ///
    /// ```rust
    /// let _ = (0..4).filter_map(|x| Some(x + 1));
    ///
    /// // As there is no conditional check on the argument this could be written as:
    /// let _ = (0..4).map(|x| x + 1);
    /// ```
    pub UNNECESSARY_FILTER_MAP,
    complexity,
    "using `filter_map` when a more succinct alternative exists"
}

declare_clippy_lint! {
    /// ### What it does
    /// Checks for `into_iter` calls on references which should be replaced by `iter`
    /// or `iter_mut`.
    ///
    /// ### Why is this bad?
    /// Readability. Calling `into_iter` on a reference will not move out its
    /// content into the resulting iterator, which is confusing. It is better just call `iter` or
    /// `iter_mut` directly.
    ///
    /// ### Example
    /// ```rust
    /// // Bad
    /// let _ = (&vec![3, 4, 5]).into_iter();
    ///
    /// // Good
    /// let _ = (&vec![3, 4, 5]).iter();
    /// ```
    pub INTO_ITER_ON_REF,
    style,
    "using `.into_iter()` on a reference"
}

declare_clippy_lint! {
    /// ### What it does
    /// Checks for calls to `map` followed by a `count`.
    ///
    /// ### Why is this bad?
    /// It looks suspicious. Maybe `map` was confused with `filter`.
    /// If the `map` call is intentional, this should be rewritten. Or, if you intend to
    /// drive the iterator to completion, you can just use `for_each` instead.
    ///
    /// ### Example
    /// ```rust
    /// let _ = (0..3).map(|x| x + 2).count();
    /// ```
    pub SUSPICIOUS_MAP,
    suspicious,
    "suspicious usage of map"
}

declare_clippy_lint! {
    /// ### What it does
    /// Checks for `MaybeUninit::uninit().assume_init()`.
    ///
    /// ### Why is this bad?
    /// For most types, this is undefined behavior.
    ///
    /// ### Known problems
    /// For now, we accept empty tuples and tuples / arrays
    /// of `MaybeUninit`. There may be other types that allow uninitialized
    /// data, but those are not yet rigorously defined.
    ///
    /// ### Example
    /// ```rust
    /// // Beware the UB
    /// use std::mem::MaybeUninit;
    ///
    /// let _: usize = unsafe { MaybeUninit::uninit().assume_init() };
    /// ```
    ///
    /// Note that the following is OK:
    ///
    /// ```rust
    /// use std::mem::MaybeUninit;
    ///
    /// let _: [MaybeUninit<bool>; 5] = unsafe {
    ///     MaybeUninit::uninit().assume_init()
    /// };
    /// ```
    pub UNINIT_ASSUMED_INIT,
    correctness,
    "`MaybeUninit::uninit().assume_init()`"
}

declare_clippy_lint! {
    /// ### What it does
    /// Checks for `.checked_add/sub(x).unwrap_or(MAX/MIN)`.
    ///
    /// ### Why is this bad?
    /// These can be written simply with `saturating_add/sub` methods.
    ///
    /// ### Example
    /// ```rust
    /// # let y: u32 = 0;
    /// # let x: u32 = 100;
    /// let add = x.checked_add(y).unwrap_or(u32::MAX);
    /// let sub = x.checked_sub(y).unwrap_or(u32::MIN);
    /// ```
    ///
    /// can be written using dedicated methods for saturating addition/subtraction as:
    ///
    /// ```rust
    /// # let y: u32 = 0;
    /// # let x: u32 = 100;
    /// let add = x.saturating_add(y);
    /// let sub = x.saturating_sub(y);
    /// ```
    pub MANUAL_SATURATING_ARITHMETIC,
    style,
    "`.chcked_add/sub(x).unwrap_or(MAX/MIN)`"
}

declare_clippy_lint! {
    /// ### What it does
    /// Checks for `offset(_)`, `wrapping_`{`add`, `sub`}, etc. on raw pointers to
    /// zero-sized types
    ///
    /// ### Why is this bad?
    /// This is a no-op, and likely unintended
    ///
    /// ### Example
    /// ```rust
    /// unsafe { (&() as *const ()).offset(1) };
    /// ```
    pub ZST_OFFSET,
    correctness,
    "Check for offset calculations on raw pointers to zero-sized types"
}

declare_clippy_lint! {
    /// ### What it does
    /// Checks for `FileType::is_file()`.
    ///
    /// ### Why is this bad?
    /// When people testing a file type with `FileType::is_file`
    /// they are testing whether a path is something they can get bytes from. But
    /// `is_file` doesn't cover special file types in unix-like systems, and doesn't cover
    /// symlink in windows. Using `!FileType::is_dir()` is a better way to that intention.
    ///
    /// ### Example
    /// ```rust
    /// # || {
    /// let metadata = std::fs::metadata("foo.txt")?;
    /// let filetype = metadata.file_type();
    ///
    /// if filetype.is_file() {
    ///     // read file
    /// }
    /// # Ok::<_, std::io::Error>(())
    /// # };
    /// ```
    ///
    /// should be written as:
    ///
    /// ```rust
    /// # || {
    /// let metadata = std::fs::metadata("foo.txt")?;
    /// let filetype = metadata.file_type();
    ///
    /// if !filetype.is_dir() {
    ///     // read file
    /// }
    /// # Ok::<_, std::io::Error>(())
    /// # };
    /// ```
    pub FILETYPE_IS_FILE,
    restriction,
    "`FileType::is_file` is not recommended to test for readable file type"
}

declare_clippy_lint! {
    /// ### What it does
    /// Checks for usage of `_.as_ref().map(Deref::deref)` or it's aliases (such as String::as_str).
    ///
    /// ### Why is this bad?
    /// Readability, this can be written more concisely as
    /// `_.as_deref()`.
    ///
    /// ### Example
    /// ```rust
    /// # let opt = Some("".to_string());
    /// opt.as_ref().map(String::as_str)
    /// # ;
    /// ```
    /// Can be written as
    /// ```rust
    /// # let opt = Some("".to_string());
    /// opt.as_deref()
    /// # ;
    /// ```
    pub OPTION_AS_REF_DEREF,
    complexity,
    "using `as_ref().map(Deref::deref)`, which is more succinctly expressed as `as_deref()`"
}

declare_clippy_lint! {
    /// ### What it does
    /// Checks for usage of `iter().next()` on a Slice or an Array
    ///
    /// ### Why is this bad?
    /// These can be shortened into `.get()`
    ///
    /// ### Example
    /// ```rust
    /// # let a = [1, 2, 3];
    /// # let b = vec![1, 2, 3];
    /// a[2..].iter().next();
    /// b.iter().next();
    /// ```
    /// should be written as:
    /// ```rust
    /// # let a = [1, 2, 3];
    /// # let b = vec![1, 2, 3];
    /// a.get(2);
    /// b.get(0);
    /// ```
    pub ITER_NEXT_SLICE,
    style,
    "using `.iter().next()` on a sliced array, which can be shortened to just `.get()`"
}

declare_clippy_lint! {
    /// ### What it does
    /// Warns when using `push_str`/`insert_str` with a single-character string literal
    /// where `push`/`insert` with a `char` would work fine.
    ///
    /// ### Why is this bad?
    /// It's less clear that we are pushing a single character.
    ///
    /// ### Example
    /// ```rust
    /// let mut string = String::new();
    /// string.insert_str(0, "R");
    /// string.push_str("R");
    /// ```
    /// Could be written as
    /// ```rust
    /// let mut string = String::new();
    /// string.insert(0, 'R');
    /// string.push('R');
    /// ```
    pub SINGLE_CHAR_ADD_STR,
    style,
    "`push_str()` or `insert_str()` used with a single-character string literal as parameter"
}

declare_clippy_lint! {
    /// ### What it does
    /// As the counterpart to `or_fun_call`, this lint looks for unnecessary
    /// lazily evaluated closures on `Option` and `Result`.
    ///
    /// This lint suggests changing the following functions, when eager evaluation results in
    /// simpler code:
    ///  - `unwrap_or_else` to `unwrap_or`
    ///  - `and_then` to `and`
    ///  - `or_else` to `or`
    ///  - `get_or_insert_with` to `get_or_insert`
    ///  - `ok_or_else` to `ok_or`
    ///
    /// ### Why is this bad?
    /// Using eager evaluation is shorter and simpler in some cases.
    ///
    /// ### Known problems
    /// It is possible, but not recommended for `Deref` and `Index` to have
    /// side effects. Eagerly evaluating them can change the semantics of the program.
    ///
    /// ### Example
    /// ```rust
    /// // example code where clippy issues a warning
    /// let opt: Option<u32> = None;
    ///
    /// opt.unwrap_or_else(|| 42);
    /// ```
    /// Use instead:
    /// ```rust
    /// let opt: Option<u32> = None;
    ///
    /// opt.unwrap_or(42);
    /// ```
    pub UNNECESSARY_LAZY_EVALUATIONS,
    style,
    "using unnecessary lazy evaluation, which can be replaced with simpler eager evaluation"
}

declare_clippy_lint! {
    /// ### What it does
    /// Checks for usage of `_.map(_).collect::<Result<(), _>()`.
    ///
    /// ### Why is this bad?
    /// Using `try_for_each` instead is more readable and idiomatic.
    ///
    /// ### Example
    /// ```rust
    /// (0..3).map(|t| Err(t)).collect::<Result<(), _>>();
    /// ```
    /// Use instead:
    /// ```rust
    /// (0..3).try_for_each(|t| Err(t));
    /// ```
    pub MAP_COLLECT_RESULT_UNIT,
    style,
    "using `.map(_).collect::<Result<(),_>()`, which can be replaced with `try_for_each`"
}

declare_clippy_lint! {
    /// ### What it does
    /// Checks for `from_iter()` function calls on types that implement the `FromIterator`
    /// trait.
    ///
    /// ### Why is this bad?
    /// It is recommended style to use collect. See
    /// [FromIterator documentation](https://doc.rust-lang.org/std/iter/trait.FromIterator.html)
    ///
    /// ### Example
    /// ```rust
    /// use std::iter::FromIterator;
    ///
    /// let five_fives = std::iter::repeat(5).take(5);
    ///
    /// let v = Vec::from_iter(five_fives);
    ///
    /// assert_eq!(v, vec![5, 5, 5, 5, 5]);
    /// ```
    /// Use instead:
    /// ```rust
    /// let five_fives = std::iter::repeat(5).take(5);
    ///
    /// let v: Vec<i32> = five_fives.collect();
    ///
    /// assert_eq!(v, vec![5, 5, 5, 5, 5]);
    /// ```
    pub FROM_ITER_INSTEAD_OF_COLLECT,
    pedantic,
    "use `.collect()` instead of `::from_iter()`"
}

declare_clippy_lint! {
    /// ### What it does
    /// Checks for usage of `inspect().for_each()`.
    ///
    /// ### Why is this bad?
    /// It is the same as performing the computation
    /// inside `inspect` at the beginning of the closure in `for_each`.
    ///
    /// ### Example
    /// ```rust
    /// [1,2,3,4,5].iter()
    /// .inspect(|&x| println!("inspect the number: {}", x))
    /// .for_each(|&x| {
    ///     assert!(x >= 0);
    /// });
    /// ```
    /// Can be written as
    /// ```rust
    /// [1,2,3,4,5].iter()
    /// .for_each(|&x| {
    ///     println!("inspect the number: {}", x);
    ///     assert!(x >= 0);
    /// });
    /// ```
    pub INSPECT_FOR_EACH,
    complexity,
    "using `.inspect().for_each()`, which can be replaced with `.for_each()`"
}

declare_clippy_lint! {
    /// ### What it does
    /// Checks for usage of `filter_map(|x| x)`.
    ///
    /// ### Why is this bad?
    /// Readability, this can be written more concisely by using `flatten`.
    ///
    /// ### Example
    /// ```rust
    /// # let iter = vec![Some(1)].into_iter();
    /// iter.filter_map(|x| x);
    /// ```
    /// Use instead:
    /// ```rust
    /// # let iter = vec![Some(1)].into_iter();
    /// iter.flatten();
    /// ```
    pub FILTER_MAP_IDENTITY,
    complexity,
    "call to `filter_map` where `flatten` is sufficient"
}

declare_clippy_lint! {
    /// ### What it does
    /// Checks for instances of `map(f)` where `f` is the identity function.
    ///
    /// ### Why is this bad?
    /// It can be written more concisely without the call to `map`.
    ///
    /// ### Example
    /// ```rust
    /// let x = [1, 2, 3];
    /// let y: Vec<_> = x.iter().map(|x| x).map(|x| 2*x).collect();
    /// ```
    /// Use instead:
    /// ```rust
    /// let x = [1, 2, 3];
    /// let y: Vec<_> = x.iter().map(|x| 2*x).collect();
    /// ```
    pub MAP_IDENTITY,
    complexity,
    "using iterator.map(|x| x)"
}

declare_clippy_lint! {
    /// ### What it does
    /// Checks for the use of `.bytes().nth()`.
    ///
    /// ### Why is this bad?
    /// `.as_bytes().get()` is more efficient and more
    /// readable.
    ///
    /// ### Example
    /// ```rust
    /// // Bad
    /// let _ = "Hello".bytes().nth(3);
    ///
    /// // Good
    /// let _ = "Hello".as_bytes().get(3);
    /// ```
    pub BYTES_NTH,
    style,
    "replace `.bytes().nth()` with `.as_bytes().get()`"
}

declare_clippy_lint! {
    /// ### What it does
    /// Checks for the usage of `_.to_owned()`, `vec.to_vec()`, or similar when calling `_.clone()` would be clearer.
    ///
    /// ### Why is this bad?
    /// These methods do the same thing as `_.clone()` but may be confusing as
    /// to why we are calling `to_vec` on something that is already a `Vec` or calling `to_owned` on something that is already owned.
    ///
    /// ### Example
    /// ```rust
    /// let a = vec![1, 2, 3];
    /// let b = a.to_vec();
    /// let c = a.to_owned();
    /// ```
    /// Use instead:
    /// ```rust
    /// let a = vec![1, 2, 3];
    /// let b = a.clone();
    /// let c = a.clone();
    /// ```
    pub IMPLICIT_CLONE,
    pedantic,
    "implicitly cloning a value by invoking a function on its dereferenced type"
}

declare_clippy_lint! {
    /// ### What it does
    /// Checks for the use of `.iter().count()`.
    ///
    /// ### Why is this bad?
    /// `.len()` is more efficient and more
    /// readable.
    ///
    /// ### Example
    /// ```rust
    /// // Bad
    /// let some_vec = vec![0, 1, 2, 3];
    /// let _ = some_vec.iter().count();
    /// let _ = &some_vec[..].iter().count();
    ///
    /// // Good
    /// let some_vec = vec![0, 1, 2, 3];
    /// let _ = some_vec.len();
    /// let _ = &some_vec[..].len();
    /// ```
    pub ITER_COUNT,
    complexity,
    "replace `.iter().count()` with `.len()`"
}

declare_clippy_lint! {
    /// ### What it does
    /// Checks for calls to [`splitn`]
    /// (https://doc.rust-lang.org/std/primitive.str.html#method.splitn) and
    /// related functions with either zero or one splits.
    ///
    /// ### Why is this bad?
    /// These calls don't actually split the value and are
    /// likely to be intended as a different number.
    ///
    /// ### Example
    /// ```rust
    /// // Bad
    /// let s = "";
    /// for x in s.splitn(1, ":") {
    ///     // use x
    /// }
    ///
    /// // Good
    /// let s = "";
    /// for x in s.splitn(2, ":") {
    ///     // use x
    /// }
    /// ```
    pub SUSPICIOUS_SPLITN,
    correctness,
    "checks for `.splitn(0, ..)` and `.splitn(1, ..)`"
}

declare_clippy_lint! {
    /// ### What it does
    /// Checks for manual implementations of `str::repeat`
    ///
    /// ### Why is this bad?
    /// These are both harder to read, as well as less performant.
    ///
    /// ### Example
    /// ```rust
    /// // Bad
    /// let x: String = std::iter::repeat('x').take(10).collect();
    ///
    /// // Good
    /// let x: String = "x".repeat(10);
    /// ```
    pub MANUAL_STR_REPEAT,
    perf,
    "manual implementation of `str::repeat`"
}

pub struct Methods {
    avoid_breaking_exported_api: bool,
    msrv: Option<RustcVersion>,
}

impl Methods {
    #[must_use]
    pub fn new(avoid_breaking_exported_api: bool, msrv: Option<RustcVersion>) -> Self {
        Self {
            avoid_breaking_exported_api,
            msrv,
        }
    }
}

impl_lint_pass!(Methods => [
    UNWRAP_USED,
    EXPECT_USED,
    SHOULD_IMPLEMENT_TRAIT,
    WRONG_SELF_CONVENTION,
    OK_EXPECT,
    UNWRAP_OR_ELSE_DEFAULT,
    MAP_UNWRAP_OR,
    RESULT_MAP_OR_INTO_OPTION,
    OPTION_MAP_OR_NONE,
    BIND_INSTEAD_OF_MAP,
    OR_FUN_CALL,
    EXPECT_FUN_CALL,
    CHARS_NEXT_CMP,
    CHARS_LAST_CMP,
    CLONE_ON_COPY,
    CLONE_ON_REF_PTR,
    CLONE_DOUBLE_REF,
    CLONED_INSTEAD_OF_COPIED,
    FLAT_MAP_OPTION,
    INEFFICIENT_TO_STRING,
    NEW_RET_NO_SELF,
    SINGLE_CHAR_PATTERN,
    SINGLE_CHAR_ADD_STR,
    SEARCH_IS_SOME,
    FILTER_NEXT,
    SKIP_WHILE_NEXT,
    FILTER_MAP_IDENTITY,
    MAP_IDENTITY,
    MANUAL_FILTER_MAP,
    MANUAL_FIND_MAP,
    OPTION_FILTER_MAP,
    FILTER_MAP_NEXT,
    FLAT_MAP_IDENTITY,
    MAP_FLATTEN,
    ITERATOR_STEP_BY_ZERO,
    ITER_NEXT_SLICE,
    ITER_COUNT,
    ITER_NTH,
    ITER_NTH_ZERO,
    BYTES_NTH,
    ITER_SKIP_NEXT,
    GET_UNWRAP,
    STRING_EXTEND_CHARS,
    ITER_CLONED_COLLECT,
    USELESS_ASREF,
    UNNECESSARY_FOLD,
    UNNECESSARY_FILTER_MAP,
    INTO_ITER_ON_REF,
    SUSPICIOUS_MAP,
    UNINIT_ASSUMED_INIT,
    MANUAL_SATURATING_ARITHMETIC,
    ZST_OFFSET,
    FILETYPE_IS_FILE,
    OPTION_AS_REF_DEREF,
    UNNECESSARY_LAZY_EVALUATIONS,
    MAP_COLLECT_RESULT_UNIT,
    FROM_ITER_INSTEAD_OF_COLLECT,
    INSPECT_FOR_EACH,
    IMPLICIT_CLONE,
    SUSPICIOUS_SPLITN,
    MANUAL_STR_REPEAT,
    EXTEND_WITH_DRAIN
]);

/// Extracts a method call name, args, and `Span` of the method name.
fn method_call<'tcx>(recv: &'tcx hir::Expr<'tcx>) -> Option<(SymbolStr, &'tcx [hir::Expr<'tcx>], Span)> {
    if let ExprKind::MethodCall(path, span, args, _) = recv.kind {
        if !args.iter().any(|e| e.span.from_expansion()) {
            return Some((path.ident.name.as_str(), args, span));
        }
    }
    None
}

/// Same as `method_call` but the `SymbolStr` is dereferenced into a temporary `&str`
macro_rules! method_call {
    ($expr:expr) => {
        method_call($expr)
            .as_ref()
            .map(|&(ref name, args, span)| (&**name, args, span))
    };
}

impl<'tcx> LateLintPass<'tcx> for Methods {
    fn check_expr(&mut self, cx: &LateContext<'tcx>, expr: &'tcx hir::Expr<'_>) {
        if in_macro(expr.span) {
            return;
        }

        check_methods(cx, expr, self.msrv.as_ref());

        match expr.kind {
            hir::ExprKind::Call(func, args) => {
                from_iter_instead_of_collect::check(cx, expr, args, func);
            },
            hir::ExprKind::MethodCall(method_call, ref method_span, args, _) => {
                or_fun_call::check(cx, expr, *method_span, &method_call.ident.as_str(), args);
                expect_fun_call::check(cx, expr, *method_span, &method_call.ident.as_str(), args);
                clone_on_copy::check(cx, expr, method_call.ident.name, args);
                clone_on_ref_ptr::check(cx, expr, method_call.ident.name, args);
                inefficient_to_string::check(cx, expr, method_call.ident.name, args);
                single_char_add_str::check(cx, expr, args);
                into_iter_on_ref::check(cx, expr, *method_span, method_call.ident.name, args);
                single_char_pattern::check(cx, expr, method_call.ident.name, args);
            },
            hir::ExprKind::Binary(op, lhs, rhs) if op.node == hir::BinOpKind::Eq || op.node == hir::BinOpKind::Ne => {
                let mut info = BinaryExprInfo {
                    expr,
                    chain: lhs,
                    other: rhs,
                    eq: op.node == hir::BinOpKind::Eq,
                };
                lint_binary_expr_with_method_call(cx, &mut info);
            },
            _ => (),
        }
    }

    #[allow(clippy::too_many_lines)]
    fn check_impl_item(&mut self, cx: &LateContext<'tcx>, impl_item: &'tcx hir::ImplItem<'_>) {
        if in_external_macro(cx.sess(), impl_item.span) {
            return;
        }
        let name = impl_item.ident.name.as_str();
        let parent = cx.tcx.hir().get_parent_item(impl_item.hir_id());
        let item = cx.tcx.hir().expect_item(parent);
        let self_ty = cx.tcx.type_of(item.def_id);

        let implements_trait = matches!(item.kind, hir::ItemKind::Impl(hir::Impl { of_trait: Some(_), .. }));
        if_chain! {
            if let hir::ImplItemKind::Fn(ref sig, id) = impl_item.kind;
            if let Some(first_arg) = iter_input_pats(sig.decl, cx.tcx.hir().body(id)).next();

            let method_sig = cx.tcx.fn_sig(impl_item.def_id);
            let method_sig = cx.tcx.erase_late_bound_regions(method_sig);

            let first_arg_ty = &method_sig.inputs().iter().next();

            // check conventions w.r.t. conversion method names and predicates
            if let Some(first_arg_ty) = first_arg_ty;

            then {
                // if this impl block implements a trait, lint in trait definition instead
                if !implements_trait && cx.access_levels.is_exported(impl_item.def_id) {
                    // check missing trait implementations
                    for method_config in &TRAIT_METHODS {
                        if name == method_config.method_name &&
                            sig.decl.inputs.len() == method_config.param_count &&
                            method_config.output_type.matches(&sig.decl.output) &&
                            method_config.self_kind.matches(cx, self_ty, first_arg_ty) &&
                            fn_header_equals(method_config.fn_header, sig.header) &&
                            method_config.lifetime_param_cond(impl_item)
                        {
                            span_lint_and_help(
                                cx,
                                SHOULD_IMPLEMENT_TRAIT,
                                impl_item.span,
                                &format!(
                                    "method `{}` can be confused for the standard trait method `{}::{}`",
                                    method_config.method_name,
                                    method_config.trait_name,
                                    method_config.method_name
                                ),
                                None,
                                &format!(
                                    "consider implementing the trait `{}` or choosing a less ambiguous method name",
                                    method_config.trait_name
                                )
                            );
                        }
                    }
                }

                if sig.decl.implicit_self.has_implicit_self()
                    && !(self.avoid_breaking_exported_api
                        && cx.access_levels.is_exported(impl_item.def_id))
                {
                    wrong_self_convention::check(
                        cx,
                        &name,
                        self_ty,
                        first_arg_ty,
                        first_arg.pat.span,
                        implements_trait,
                        false
                    );
                }
            }
        }

        // if this impl block implements a trait, lint in trait definition instead
        if implements_trait {
            return;
        }

        if let hir::ImplItemKind::Fn(_, _) = impl_item.kind {
            let ret_ty = return_ty(cx, impl_item.hir_id());

            // walk the return type and check for Self (this does not check associated types)
            if let Some(self_adt) = self_ty.ty_adt_def() {
                if contains_adt_constructor(ret_ty, self_adt) {
                    return;
                }
            } else if contains_ty(ret_ty, self_ty) {
                return;
            }

            // if return type is impl trait, check the associated types
            if let ty::Opaque(def_id, _) = *ret_ty.kind() {
                // one of the associated types must be Self
                for &(predicate, _span) in cx.tcx.explicit_item_bounds(def_id) {
                    if let ty::PredicateKind::Projection(projection_predicate) = predicate.kind().skip_binder() {
                        // walk the associated type and check for Self
                        if let Some(self_adt) = self_ty.ty_adt_def() {
                            if contains_adt_constructor(projection_predicate.ty, self_adt) {
                                return;
                            }
                        } else if contains_ty(projection_predicate.ty, self_ty) {
                            return;
                        }
                    }
                }
            }

            if name == "new" && !TyS::same_type(ret_ty, self_ty) {
                span_lint(
                    cx,
                    NEW_RET_NO_SELF,
                    impl_item.span,
                    "methods called `new` usually return `Self`",
                );
            }
        }
    }

    fn check_trait_item(&mut self, cx: &LateContext<'tcx>, item: &'tcx TraitItem<'_>) {
        if in_external_macro(cx.tcx.sess, item.span) {
            return;
        }

        if_chain! {
            if let TraitItemKind::Fn(ref sig, _) = item.kind;
            if sig.decl.implicit_self.has_implicit_self();
            if let Some(first_arg_ty) = sig.decl.inputs.iter().next();

            then {
                let first_arg_span = first_arg_ty.span;
                let first_arg_ty = hir_ty_to_ty(cx.tcx, first_arg_ty);
                let self_ty = TraitRef::identity(cx.tcx, item.def_id.to_def_id()).self_ty();
                wrong_self_convention::check(
                    cx,
                    &item.ident.name.as_str(),
                    self_ty,
                    first_arg_ty,
                    first_arg_span,
                    false,
                    true
                );
            }
        }

        if_chain! {
            if item.ident.name == sym::new;
            if let TraitItemKind::Fn(_, _) = item.kind;
            let ret_ty = return_ty(cx, item.hir_id());
            let self_ty = TraitRef::identity(cx.tcx, item.def_id.to_def_id()).self_ty();
            if !contains_ty(ret_ty, self_ty);

            then {
                span_lint(
                    cx,
                    NEW_RET_NO_SELF,
                    item.span,
                    "methods called `new` usually return `Self`",
                );
            }
        }
    }

    extract_msrv_attr!(LateContext);
}

#[allow(clippy::too_many_lines)]
fn check_methods<'tcx>(cx: &LateContext<'tcx>, expr: &'tcx Expr<'_>, msrv: Option<&RustcVersion>) {
    if let Some((name, [recv, args @ ..], span)) = method_call!(expr) {
        match (name, args) {
            ("add" | "offset" | "sub" | "wrapping_offset" | "wrapping_add" | "wrapping_sub", [_arg]) => {
                zst_offset::check(cx, expr, recv);
            },
            ("and_then", [arg]) => {
                let biom_option_linted = bind_instead_of_map::OptionAndThenSome::check(cx, expr, recv, arg);
                let biom_result_linted = bind_instead_of_map::ResultAndThenOk::check(cx, expr, recv, arg);
                if !biom_option_linted && !biom_result_linted {
                    unnecessary_lazy_eval::check(cx, expr, recv, arg, "and");
                }
            },
            ("as_mut", []) => useless_asref::check(cx, expr, "as_mut", recv),
            ("as_ref", []) => useless_asref::check(cx, expr, "as_ref", recv),
            ("assume_init", []) => uninit_assumed_init::check(cx, expr, recv),
            ("cloned", []) => cloned_instead_of_copied::check(cx, expr, recv, span, msrv),
            ("collect", []) => match method_call!(recv) {
                Some(("cloned", [recv2], _)) => iter_cloned_collect::check(cx, expr, recv2),
                Some(("map", [m_recv, m_arg], _)) => {
                    map_collect_result_unit::check(cx, expr, m_recv, m_arg, recv);
                },
                Some(("take", [take_self_arg, take_arg], _)) => {
                    if meets_msrv(msrv, &msrvs::STR_REPEAT) {
                        manual_str_repeat::check(cx, expr, recv, take_self_arg, take_arg);
                    }
                },
                _ => {},
            },
            ("count", []) => match method_call!(recv) {
                Some((name @ ("into_iter" | "iter" | "iter_mut"), [recv2], _)) => {
                    iter_count::check(cx, expr, recv2, name);
                },
                Some(("map", [_, arg], _)) => suspicious_map::check(cx, expr, recv, arg),
                _ => {},
            },
            ("expect", [_]) => match method_call!(recv) {
                Some(("ok", [recv], _)) => ok_expect::check(cx, expr, recv),
                _ => expect_used::check(cx, expr, recv),
            },
            ("extend", [arg]) => {
                string_extend_chars::check(cx, expr, recv, arg);
                extend_with_drain::check(cx, expr, recv, arg);
            },
            ("filter_map", [arg]) => {
                unnecessary_filter_map::check(cx, expr, arg);
                filter_map_identity::check(cx, expr, arg, span);
            },
            ("flat_map", [arg]) => {
                flat_map_identity::check(cx, expr, arg, span);
                flat_map_option::check(cx, expr, arg, span);
            },
            ("flatten", []) => {
                if let Some(("map", [recv, map_arg], _)) = method_call!(recv) {
                    map_flatten::check(cx, expr, recv, map_arg);
                }
            },
            ("fold", [init, acc]) => unnecessary_fold::check(cx, expr, init, acc, span),
            ("for_each", [_]) => {
                if let Some(("inspect", [_, _], span2)) = method_call!(recv) {
                    inspect_for_each::check(cx, expr, span2);
                }
            },
            ("get_or_insert_with", [arg]) => unnecessary_lazy_eval::check(cx, expr, recv, arg, "get_or_insert"),
            ("is_file", []) => filetype_is_file::check(cx, expr, recv),
            ("is_none", []) => check_is_some_is_none(cx, expr, recv, false),
            ("is_some", []) => check_is_some_is_none(cx, expr, recv, true),
            ("map", [m_arg]) => {
                if let Some((name, [recv2, args @ ..], span2)) = method_call!(recv) {
                    match (name, args) {
                        ("as_mut", []) => option_as_ref_deref::check(cx, expr, recv2, m_arg, true, msrv),
                        ("as_ref", []) => option_as_ref_deref::check(cx, expr, recv2, m_arg, false, msrv),
                        ("filter", [f_arg]) => {
                            filter_map::check(cx, expr, recv2, f_arg, span2, recv, m_arg, span, false);
                        },
                        ("find", [f_arg]) => filter_map::check(cx, expr, recv2, f_arg, span2, recv, m_arg, span, true),
                        _ => {},
                    }
                }
                map_identity::check(cx, expr, recv, m_arg, span);
            },
            ("map_or", [def, map]) => option_map_or_none::check(cx, expr, recv, def, map),
            ("next", []) => {
                if let Some((name, [recv, args @ ..], _)) = method_call!(recv) {
                    match (name, args) {
                        ("filter", [arg]) => filter_next::check(cx, expr, recv, arg),
                        ("filter_map", [arg]) => filter_map_next::check(cx, expr, recv, arg, msrv),
                        ("iter", []) => iter_next_slice::check(cx, expr, recv),
                        ("skip", [arg]) => iter_skip_next::check(cx, expr, recv, arg),
                        ("skip_while", [_]) => skip_while_next::check(cx, expr),
                        _ => {},
                    }
                }
            },
            ("nth", [n_arg]) => match method_call!(recv) {
                Some(("bytes", [recv2], _)) => bytes_nth::check(cx, expr, recv2, n_arg),
                Some(("iter", [recv2], _)) => iter_nth::check(cx, expr, recv2, recv, n_arg, false),
                Some(("iter_mut", [recv2], _)) => iter_nth::check(cx, expr, recv2, recv, n_arg, true),
                _ => iter_nth_zero::check(cx, expr, recv, n_arg),
            },
            ("ok_or_else", [arg]) => unnecessary_lazy_eval::check(cx, expr, recv, arg, "ok_or"),
            ("or_else", [arg]) => {
                if !bind_instead_of_map::ResultOrElseErrInfo::check(cx, expr, recv, arg) {
                    unnecessary_lazy_eval::check(cx, expr, recv, arg, "or");
                }
            },
            ("splitn" | "splitn_mut" | "rsplitn" | "rsplitn_mut", [count_arg, _]) => {
                suspicious_splitn::check(cx, name, expr, recv, count_arg);
            },
            ("step_by", [arg]) => iterator_step_by_zero::check(cx, expr, arg),
            ("to_os_string" | "to_owned" | "to_path_buf" | "to_vec", []) => {
                implicit_clone::check(cx, name, expr, recv, span);
            },
            ("unwrap", []) => match method_call!(recv) {
                Some(("get", [recv, get_arg], _)) => get_unwrap::check(cx, expr, recv, get_arg, false),
                Some(("get_mut", [recv, get_arg], _)) => get_unwrap::check(cx, expr, recv, get_arg, true),
                _ => unwrap_used::check(cx, expr, recv),
            },
            ("unwrap_or", [u_arg]) => match method_call!(recv) {
                Some((arith @ ("checked_add" | "checked_sub" | "checked_mul"), [lhs, rhs], _)) => {
                    manual_saturating_arithmetic::check(cx, expr, lhs, rhs, u_arg, &arith["checked_".len()..]);
                },
                Some(("map", [m_recv, m_arg], span)) => {
                    option_map_unwrap_or::check(cx, expr, m_recv, m_arg, recv, u_arg, span);
                },
                _ => {},
            },
            ("unwrap_or_else", [u_arg]) => match method_call!(recv) {
                Some(("map", [recv, map_arg], _)) if map_unwrap_or::check(cx, expr, recv, map_arg, u_arg, msrv) => {},
                _ => {
                    unwrap_or_else_default::check(cx, expr, recv, u_arg);
                    unnecessary_lazy_eval::check(cx, expr, recv, u_arg, "unwrap_or");
                },
            },
            _ => {},
        }
    }
}

fn check_is_some_is_none(cx: &LateContext<'_>, expr: &Expr<'_>, recv: &Expr<'_>, is_some: bool) {
    if let Some((name @ ("find" | "position" | "rposition"), [f_recv, arg], span)) = method_call!(recv) {
        search_is_some::check(cx, expr, name, is_some, f_recv, arg, recv, span);
    }
}

/// Used for `lint_binary_expr_with_method_call`.
#[derive(Copy, Clone)]
struct BinaryExprInfo<'a> {
    expr: &'a hir::Expr<'a>,
    chain: &'a hir::Expr<'a>,
    other: &'a hir::Expr<'a>,
    eq: bool,
}

/// Checks for the `CHARS_NEXT_CMP` and `CHARS_LAST_CMP` lints.
fn lint_binary_expr_with_method_call(cx: &LateContext<'_>, info: &mut BinaryExprInfo<'_>) {
    macro_rules! lint_with_both_lhs_and_rhs {
        ($func:expr, $cx:expr, $info:ident) => {
            if !$func($cx, $info) {
                ::std::mem::swap(&mut $info.chain, &mut $info.other);
                if $func($cx, $info) {
                    return;
                }
            }
        };
    }

    lint_with_both_lhs_and_rhs!(chars_next_cmp::check, cx, info);
    lint_with_both_lhs_and_rhs!(chars_last_cmp::check, cx, info);
    lint_with_both_lhs_and_rhs!(chars_next_cmp_with_unwrap::check, cx, info);
    lint_with_both_lhs_and_rhs!(chars_last_cmp_with_unwrap::check, cx, info);
}

const FN_HEADER: hir::FnHeader = hir::FnHeader {
    unsafety: hir::Unsafety::Normal,
    constness: hir::Constness::NotConst,
    asyncness: hir::IsAsync::NotAsync,
    abi: rustc_target::spec::abi::Abi::Rust,
};

struct ShouldImplTraitCase {
    trait_name: &'static str,
    method_name: &'static str,
    param_count: usize,
    fn_header: hir::FnHeader,
    // implicit self kind expected (none, self, &self, ...)
    self_kind: SelfKind,
    // checks against the output type
    output_type: OutType,
    // certain methods with explicit lifetimes can't implement the equivalent trait method
    lint_explicit_lifetime: bool,
}
impl ShouldImplTraitCase {
    const fn new(
        trait_name: &'static str,
        method_name: &'static str,
        param_count: usize,
        fn_header: hir::FnHeader,
        self_kind: SelfKind,
        output_type: OutType,
        lint_explicit_lifetime: bool,
    ) -> ShouldImplTraitCase {
        ShouldImplTraitCase {
            trait_name,
            method_name,
            param_count,
            fn_header,
            self_kind,
            output_type,
            lint_explicit_lifetime,
        }
    }

    fn lifetime_param_cond(&self, impl_item: &hir::ImplItem<'_>) -> bool {
        self.lint_explicit_lifetime
            || !impl_item.generics.params.iter().any(|p| {
                matches!(
                    p.kind,
                    hir::GenericParamKind::Lifetime {
                        kind: hir::LifetimeParamKind::Explicit
                    }
                )
            })
    }
}

#[rustfmt::skip]
const TRAIT_METHODS: [ShouldImplTraitCase; 30] = [
    ShouldImplTraitCase::new("std::ops::Add", "add",  2,  FN_HEADER,  SelfKind::Value,  OutType::Any, true),
    ShouldImplTraitCase::new("std::convert::AsMut", "as_mut",  1,  FN_HEADER,  SelfKind::RefMut,  OutType::Ref, true),
    ShouldImplTraitCase::new("std::convert::AsRef", "as_ref",  1,  FN_HEADER,  SelfKind::Ref,  OutType::Ref, true),
    ShouldImplTraitCase::new("std::ops::BitAnd", "bitand",  2,  FN_HEADER,  SelfKind::Value,  OutType::Any, true),
    ShouldImplTraitCase::new("std::ops::BitOr", "bitor",  2,  FN_HEADER,  SelfKind::Value,  OutType::Any, true),
    ShouldImplTraitCase::new("std::ops::BitXor", "bitxor",  2,  FN_HEADER,  SelfKind::Value,  OutType::Any, true),
    ShouldImplTraitCase::new("std::borrow::Borrow", "borrow",  1,  FN_HEADER,  SelfKind::Ref,  OutType::Ref, true),
    ShouldImplTraitCase::new("std::borrow::BorrowMut", "borrow_mut",  1,  FN_HEADER,  SelfKind::RefMut,  OutType::Ref, true),
    ShouldImplTraitCase::new("std::clone::Clone", "clone",  1,  FN_HEADER,  SelfKind::Ref,  OutType::Any, true),
    ShouldImplTraitCase::new("std::cmp::Ord", "cmp",  2,  FN_HEADER,  SelfKind::Ref,  OutType::Any, true),
    // FIXME: default doesn't work
    ShouldImplTraitCase::new("std::default::Default", "default",  0,  FN_HEADER,  SelfKind::No,  OutType::Any, true),
    ShouldImplTraitCase::new("std::ops::Deref", "deref",  1,  FN_HEADER,  SelfKind::Ref,  OutType::Ref, true),
    ShouldImplTraitCase::new("std::ops::DerefMut", "deref_mut",  1,  FN_HEADER,  SelfKind::RefMut,  OutType::Ref, true),
    ShouldImplTraitCase::new("std::ops::Div", "div",  2,  FN_HEADER,  SelfKind::Value,  OutType::Any, true),
    ShouldImplTraitCase::new("std::ops::Drop", "drop",  1,  FN_HEADER,  SelfKind::RefMut,  OutType::Unit, true),
    ShouldImplTraitCase::new("std::cmp::PartialEq", "eq",  2,  FN_HEADER,  SelfKind::Ref,  OutType::Bool, true),
    ShouldImplTraitCase::new("std::iter::FromIterator", "from_iter",  1,  FN_HEADER,  SelfKind::No,  OutType::Any, true),
    ShouldImplTraitCase::new("std::str::FromStr", "from_str",  1,  FN_HEADER,  SelfKind::No,  OutType::Any, true),
    ShouldImplTraitCase::new("std::hash::Hash", "hash",  2,  FN_HEADER,  SelfKind::Ref,  OutType::Unit, true),
    ShouldImplTraitCase::new("std::ops::Index", "index",  2,  FN_HEADER,  SelfKind::Ref,  OutType::Ref, true),
    ShouldImplTraitCase::new("std::ops::IndexMut", "index_mut",  2,  FN_HEADER,  SelfKind::RefMut,  OutType::Ref, true),
    ShouldImplTraitCase::new("std::iter::IntoIterator", "into_iter",  1,  FN_HEADER,  SelfKind::Value,  OutType::Any, true),
    ShouldImplTraitCase::new("std::ops::Mul", "mul",  2,  FN_HEADER,  SelfKind::Value,  OutType::Any, true),
    ShouldImplTraitCase::new("std::ops::Neg", "neg",  1,  FN_HEADER,  SelfKind::Value,  OutType::Any, true),
    ShouldImplTraitCase::new("std::iter::Iterator", "next",  1,  FN_HEADER,  SelfKind::RefMut,  OutType::Any, false),
    ShouldImplTraitCase::new("std::ops::Not", "not",  1,  FN_HEADER,  SelfKind::Value,  OutType::Any, true),
    ShouldImplTraitCase::new("std::ops::Rem", "rem",  2,  FN_HEADER,  SelfKind::Value,  OutType::Any, true),
    ShouldImplTraitCase::new("std::ops::Shl", "shl",  2,  FN_HEADER,  SelfKind::Value,  OutType::Any, true),
    ShouldImplTraitCase::new("std::ops::Shr", "shr",  2,  FN_HEADER,  SelfKind::Value,  OutType::Any, true),
    ShouldImplTraitCase::new("std::ops::Sub", "sub",  2,  FN_HEADER,  SelfKind::Value,  OutType::Any, true),
];

#[derive(Clone, Copy, PartialEq, Debug)]
enum SelfKind {
    Value,
    Ref,
    RefMut,
    No,
}

impl SelfKind {
    fn matches<'a>(self, cx: &LateContext<'a>, parent_ty: Ty<'a>, ty: Ty<'a>) -> bool {
        fn matches_value<'a>(cx: &LateContext<'a>, parent_ty: Ty<'_>, ty: Ty<'_>) -> bool {
            if ty == parent_ty {
                true
            } else if ty.is_box() {
                ty.boxed_ty() == parent_ty
            } else if is_type_diagnostic_item(cx, ty, sym::Rc) || is_type_diagnostic_item(cx, ty, sym::Arc) {
                if let ty::Adt(_, substs) = ty.kind() {
                    substs.types().next().map_or(false, |t| t == parent_ty)
                } else {
                    false
                }
            } else {
                false
            }
        }

        fn matches_ref<'a>(cx: &LateContext<'a>, mutability: hir::Mutability, parent_ty: Ty<'a>, ty: Ty<'a>) -> bool {
            if let ty::Ref(_, t, m) = *ty.kind() {
                return m == mutability && t == parent_ty;
            }

            let trait_path = match mutability {
                hir::Mutability::Not => &paths::ASREF_TRAIT,
                hir::Mutability::Mut => &paths::ASMUT_TRAIT,
            };

            let trait_def_id = match get_trait_def_id(cx, trait_path) {
                Some(did) => did,
                None => return false,
            };
            implements_trait(cx, ty, trait_def_id, &[parent_ty.into()])
        }

        match self {
            Self::Value => matches_value(cx, parent_ty, ty),
            Self::Ref => matches_ref(cx, hir::Mutability::Not, parent_ty, ty) || ty == parent_ty && is_copy(cx, ty),
            Self::RefMut => matches_ref(cx, hir::Mutability::Mut, parent_ty, ty),
            Self::No => ty != parent_ty,
        }
    }

    #[must_use]
    fn description(self) -> &'static str {
        match self {
            Self::Value => "`self` by value",
            Self::Ref => "`self` by reference",
            Self::RefMut => "`self` by mutable reference",
            Self::No => "no `self`",
        }
    }
}

#[derive(Clone, Copy)]
enum OutType {
    Unit,
    Bool,
    Any,
    Ref,
}

impl OutType {
    fn matches(self, ty: &hir::FnRetTy<'_>) -> bool {
        let is_unit = |ty: &hir::Ty<'_>| matches!(ty.kind, hir::TyKind::Tup(&[]));
        match (self, ty) {
            (Self::Unit, &hir::FnRetTy::DefaultReturn(_)) => true,
            (Self::Unit, &hir::FnRetTy::Return(ty)) if is_unit(ty) => true,
            (Self::Bool, &hir::FnRetTy::Return(ty)) if is_bool(ty) => true,
            (Self::Any, &hir::FnRetTy::Return(ty)) if !is_unit(ty) => true,
            (Self::Ref, &hir::FnRetTy::Return(ty)) => matches!(ty.kind, hir::TyKind::Rptr(_, _)),
            _ => false,
        }
    }
}

fn is_bool(ty: &hir::Ty<'_>) -> bool {
    if let hir::TyKind::Path(QPath::Resolved(_, path)) = ty.kind {
        matches!(path.res, Res::PrimTy(PrimTy::Bool))
    } else {
        false
    }
}

fn fn_header_equals(expected: hir::FnHeader, actual: hir::FnHeader) -> bool {
    expected.constness == actual.constness
        && expected.unsafety == actual.unsafety
        && expected.asyncness == actual.asyncness
}<|MERGE_RESOLUTION|>--- conflicted
+++ resolved
@@ -313,8 +313,6 @@
 
 declare_clippy_lint! {
     /// ### What it does
-<<<<<<< HEAD
-=======
     /// Checks for usages of `_.unwrap_or_else(Default::default)` on `Option` and
     /// `Result` values.
     ///
@@ -340,7 +338,6 @@
 
 declare_clippy_lint! {
     /// ### What it does
->>>>>>> 62f4187e
     /// Checks for usage of `option.map(_).unwrap_or(_)` or `option.map(_).unwrap_or_else(_)` or
     /// `result.map(_).unwrap_or_else(_)`.
     ///
