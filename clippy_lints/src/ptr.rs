--- conflicted
+++ resolved
@@ -10,14 +10,14 @@
 use rustc_errors::Applicability;
 use rustc_hir::def_id::DefId;
 use rustc_hir::hir_id::HirIdMap;
-use rustc_hir::intravisit::{walk_expr, NestedVisitorMap, Visitor};
+use rustc_hir::intravisit::{walk_expr, Visitor};
 use rustc_hir::{
     self as hir, AnonConst, BinOpKind, BindingAnnotation, Body, Expr, ExprKind, FnDecl, FnRetTy, GenericArg,
     ImplItemKind, ItemKind, Lifetime, LifetimeName, Mutability, Node, Param, ParamName, PatKind, QPath, TraitFn,
     TraitItem, TraitItemKind, TyKind,
 };
 use rustc_lint::{LateContext, LateLintPass};
-use rustc_middle::hir::map::Map;
+use rustc_middle::hir::nested_filter;
 use rustc_middle::ty::{self, AssocItems, AssocKind, Ty};
 use rustc_session::{declare_lint_pass, declare_tool_lint};
 use rustc_span::source_map::Span;
@@ -147,15 +147,6 @@
                 return;
             }
 
-<<<<<<< HEAD
-    fn check_impl_item(&mut self, cx: &LateContext<'tcx>, item: &'tcx ImplItem<'_>) {
-        if let ImplItemKind::Fn(ref sig, body_id) = item.kind {
-            let parent_item = cx.tcx.hir().get_parent_item(item.hir_id());
-            if let Some(Node::Item(it)) = cx.tcx.hir().find_by_def_id(parent_item) {
-                if let ItemKind::Impl(Impl { of_trait: Some(_), .. }) = it.kind {
-                    return; // ignore trait impls
-                }
-=======
             check_mut_from_ref(cx, sig.decl);
             for arg in check_fn_args(
                 cx,
@@ -172,7 +163,6 @@
                     format!("{}{}", arg.ref_prefix, arg.deref_ty.display(cx)),
                     Applicability::Unspecified,
                 );
->>>>>>> ea4db3a6
             }
         }
     }
@@ -529,9 +519,9 @@
         skip_count: usize,
     }
     impl<'tcx> Visitor<'tcx> for V<'_, 'tcx> {
-        type Map = Map<'tcx>;
-        fn nested_visit_map(&mut self) -> NestedVisitorMap<Self::Map> {
-            NestedVisitorMap::OnlyBodies(self.cx.tcx.hir())
+        type NestedFilter = nested_filter::OnlyBodies;
+        fn nested_visit_map(&mut self) -> Self::Map {
+            self.cx.tcx.hir()
         }
 
         fn visit_anon_const(&mut self, _: &'tcx AnonConst) {}
@@ -582,7 +572,7 @@
                             set_skip_flag();
                         }
                     },
-                    ExprKind::MethodCall(name, _, expr_args @ [self_arg, ..], _) => {
+                    ExprKind::MethodCall(name, expr_args @ [self_arg, ..], _) => {
                         let i = expr_args.iter().position(|arg| arg.hir_id == child_id).unwrap_or(0);
                         if i == 0 {
                             // Check if the method can be renamed.
